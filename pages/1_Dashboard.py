import streamlit as st
import pandas as pd
import plotly.graph_objects as go
import sys
import os
from streamlit_autorefresh import st_autorefresh

# Add src to path to import dashboard_utils
sys.path.append(os.path.abspath(os.path.join(os.path.dirname(__file__), '..', 'src')))
from dashboard_utils import load_data, add_ticker_to_config
import subprocess

st.set_page_config(
    page_title="Dashboard",
    page_icon="📈",
    layout="wide"
)

st.title("📈 Stock Analysis Dashboard")

# --- Data Loading ---
data_df, source = load_data()
if data_df is None:
    st.error("Data could not be loaded. Please ensure the pipeline has run successfully.")
    st.stop()

# --- Sidebar Controls ---
st.sidebar.header("Dashboard Controls")

tickers = sorted(data_df['Ticker'].unique())
if not tickers:
    st.warning("No tickers found in the data. Please run the data pipeline.")
    st.stop()
selected_ticker = st.sidebar.selectbox("Select Stock Ticker", tickers)

chart_type = st.sidebar.radio("Select Chart Type", ["Line", "Candlestick"], index=1)

ticker_df = data_df[data_df['Ticker'] == selected_ticker]
if ticker_df.empty:
    st.warning(f"No data found for ticker: {selected_ticker}")
    st.stop()

min_date = ticker_df['Date'].min().date()
max_date = ticker_df['Date'].max().date()

selected_start_date, selected_end_date = st.sidebar.date_input(
    "Select Date Range",
    value=(min_date, max_date),
    min_value=min_date,
    max_value=max_date,
)

# --- Add New Ticker ---
st.sidebar.markdown("---")
st.sidebar.header("Add New Ticker")
new_ticker = st.sidebar.text_input("Enter a new stock ticker (e.g., GOOGL):")
if st.sidebar.button("Add Ticker"):
    if new_ticker:
        st.sidebar.info(f"Adding {new_ticker.upper()}... this may take a moment.")
        add_ticker_to_config(new_ticker)

        # Run the pipeline for the new ticker
        result = subprocess.run(
            ["python", "run_pipeline.py", "--ticker", new_ticker, "--skip-db"],
            capture_output=True, text=True
        )

        if result.returncode == 0:
            st.sidebar.success(f"Ticker {new_ticker.upper()} added successfully!")
            # Clear cache and rerun
            st.cache_data.clear()
<<<<<<< HEAD
            st.rerun()
=======
            st.experimental_rerun()
>>>>>>> ddd5034c
        else:
            st.sidebar.error(f"Failed to add ticker. Error:\n{result.stderr}")
    else:
        st.sidebar.warning("Please enter a ticker.")

if selected_start_date > selected_end_date:
    st.sidebar.error("Error: Start date must be before end date.")
    st.stop()

filtered_df = ticker_df[
    (ticker_df['Date'].dt.date >= selected_start_date) &
    (ticker_df['Date'].dt.date <= selected_end_date)
]

# --- Main Page ---
st.subheader(f"Displaying data for: **{selected_ticker}**")

# --- Key Metrics ---
if not filtered_df.empty:
    st.markdown("### Key Metrics")
    start_price = filtered_df['Close'].iloc[0]
    end_price = filtered_df['Close'].iloc[-1]
    price_change = end_price - start_price
    price_change_pct = (price_change / start_price) * 100 if start_price != 0 else 0
    avg_finbert_score = filtered_df['finbert_avg_score'].mean()
    total_articles = filtered_df['article_count'].sum()

    col1, col2, col3, col4 = st.columns(4)
    col1.metric(label=f"Closing Price", value=f"${end_price:,.2f}")
    col2.metric(label="Price Change", value=f"${price_change:,.2f}", delta=f"{price_change_pct:.2f}%")
    col3.metric(label="Avg. FinBERT Score", value=f"{avg_finbert_score:.3f}")
    col4.metric(label="Total News Articles", value=f"{int(total_articles)}")
else:
    st.warning("No data available for the selected date range.")

st.markdown("---")

# --- Charts ---
if not filtered_df.empty:
    st.markdown("### Price and Sentiment Analysis")

    # --- Price and Volume Chart ---
    fig_price = go.Figure()

    if chart_type == "Line":
        fig_price.add_trace(go.Scatter(x=filtered_df['Date'], y=filtered_df['Close'], name='Close Price', line=dict(color='#00C4FF', width=2)))
    else:
        fig_price.add_trace(go.Candlestick(x=filtered_df['Date'], open=filtered_df['Open'], high=filtered_df['High'], low=filtered_df['Low'], close=filtered_df['Close'], name='Price', increasing_line_color='#00C4FF', decreasing_line_color='#FF6B6B'))

    fig_price.add_trace(go.Bar(x=filtered_df['Date'], y=filtered_df['Volume'], name='Volume', yaxis='y2', marker_color='rgba(0, 196, 255, 0.2)'))
    fig_price.update_layout(title=f'<b>Price and Volume</b>', template="plotly_dark", yaxis=dict(title='Price (USD)'), yaxis2=dict(title='Volume', overlaying='y', side='right', showgrid=False), legend=dict(x=0.01, y=0.99), xaxis_rangeslider_visible=False)
    st.plotly_chart(fig_price, use_container_width=True)

    # --- Sentiment and Article Count Charts ---
    col1, col2 = st.columns(2)
    with col1:
        fig_sentiment = go.Figure()
        fig_sentiment.add_trace(go.Scatter(x=filtered_df['Date'], y=filtered_df['vader_avg_score'], name='VADER Score', mode='lines', line_color='#29B6F6'))
        fig_sentiment.add_trace(go.Scatter(x=filtered_df['Date'], y=filtered_df['finbert_avg_score'], name='FinBERT Score', mode='lines', line_color='#FFEE58'))
        fig_sentiment.update_layout(title=f'<b>Daily Average Sentiment Scores</b>', template="plotly_dark", yaxis=dict(title='Avg. Sentiment Score'), legend=dict(x=0.01, y=0.99))
        st.plotly_chart(fig_sentiment, use_container_width=True)
    with col2:
        fig_articles = go.Figure()
        fig_articles.add_trace(go.Bar(x=filtered_df['Date'], y=filtered_df['article_count'], name='Article Count', marker_color='rgba(0, 196, 255, 0.5)'))
        fig_articles.update_layout(title=f'<b>Daily News Article Count</b>', template="plotly_dark", yaxis=dict(title='Number of Articles'))
        st.plotly_chart(fig_articles, use_container_width=True)
else:
    st.warning("No data available to display charts for the selected date range.")<|MERGE_RESOLUTION|>--- conflicted
+++ resolved
@@ -69,11 +69,8 @@
             st.sidebar.success(f"Ticker {new_ticker.upper()} added successfully!")
             # Clear cache and rerun
             st.cache_data.clear()
-<<<<<<< HEAD
+
             st.rerun()
-=======
-            st.experimental_rerun()
->>>>>>> ddd5034c
         else:
             st.sidebar.error(f"Failed to add ticker. Error:\n{result.stderr}")
     else:
